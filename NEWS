--- conflicted
+++ resolved
@@ -1,5 +1,4 @@
-<<<<<<< HEAD
-* Release rel-20151025
+* Release v20151025
 ** allow setting lua-indent-level as file local variable (issue #108)
 
 ** add luadoc keyword fontification (issue #71)
@@ -7,18 +6,6 @@
 ** fix comments being spilled into the code (issue #25)
 
 ** add `run-lua' alias for `lua-start-process' (issue #97)
-=======
-* release v20140514
-
-** add support for Lua 5.2 goto statements
-
-** when indenting, don't anchor to block-open tokens
-   somefunc({
-            ^
-            don't indent next line relative to this brace
-
-** fix several `indent-new-comment-line'-related bugs
->>>>>>> ec1b634e
 
 ** skip shebang line when sending to inferior buffer (issue #61)
 
@@ -35,7 +22,16 @@
 ** improve `next-error' integration in Lua subprocess buffer: "stdin:N:"
    entries are no longer highlighted and no longer prompt for "stdin" files
 
-** add support for Lua 5.2 goto keyword (issue #66)
+* release v20140514
+
+** add support for Lua 5.2 goto statements
+
+** when indenting, don't anchor to block-open tokens
+   somefunc({
+            ^
+            don't indent next line relative to this brace
+
+** fix several `indent-new-comment-line'-related bugs
 
 ** add support for local functions in imenu (issue #65)
 
